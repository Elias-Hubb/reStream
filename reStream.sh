#!/bin/sh

# default values for arguments
ssh_host="root@10.11.99.1" # remarkable connected through USB
landscape=true             # rotate 90 degrees to the right
output_path=-              # display output through ffplay
format=-                   # automatic output format

# loop through arguments and process them
while [ $# -gt 0 ]; do
    case "$1" in
        -p | --portrait)
            landscape=false
            shift
            ;;
<<<<<<< HEAD
        -s|--source)
=======
        -d | --destination)
>>>>>>> 52d0187d
            ssh_host="$2"
            shift
            shift
            ;;
        -o|--output)
            output_path="$2"
            shift
            shift
            ;;
        -f|--format)
            format="$2"
            shift
            shift
            ;;
        *)
            echo "Usage: $0 [-p] [-s <source>] [-o <output>] [-f <format>]"
            exit 1
            ;;
    esac
done

# technical parameters
width=1408
height=1872
bytes_per_pixel=2
loop_wait="true"
loglevel="info"

ssh_cmd() {
    ssh -o ConnectTimeout=1 "$ssh_host" "$@"
}

# check if we are able to reach the remarkable
if ! ssh_cmd true; then
    echo "$ssh_host unreachable"
    exit 1
fi

fallback_to_gzip() {
    echo "Falling back to gzip, your experience may not be optimal."
    echo "Go to https://github.com/rien/reStream/#sub-second-latency for a better experience."
    compress="gzip"
    decompress="gzip -d"
    sleep 2
}

# check if lz4 is present on remarkable
if ssh_cmd "[ -f /opt/bin/lz4 ]"; then
    compress="/opt/bin/lz4"
elif ssh_cmd "[ -f ~/lz4 ]"; then
    compress="\$HOME/lz4"
fi

# gracefully degrade to gzip if is not present on remarkable or host
if [ -z "$compress" ]; then
    echo "Your remarkable does not have lz4."
    fallback_to_gzip
elif ! which lz4; then
    echo "Your host does not have lz4."
    fallback_to_gzip
else
    decompress="lz4 -d"
fi

<<<<<<< HEAD



output_args=""
video_filters=""

# calculate how much bytes the window is
window_bytes="$(($width*$height*$bytes_per_pixel))"
=======
# calculte how much bytes the window is
window_bytes="$((width * height * bytes_per_pixel))"
>>>>>>> 52d0187d

# rotate 90 degrees if landscape=true
$landscape && video_filters="$video_filters,transpose=1"

# read the first $window_bytes of the framebuffer
head_fb0="dd if=/dev/fb0 count=1 bs=$window_bytes 2>/dev/null"

# loop that keeps on reading and compressing, to be executed remotely
read_loop="while $head_fb0; do $loop_wait; done | $compress"

if [ "$output_path" = - ]; then
    output_command=ffplay
else
    output_command=ffmpeg

    if [ "$format" != - ]; then
        output_args="$output_args -f '$format' "
    fi

    output_args="$output_args '$output_path'"
fi

# set frame presentation time to the time it was received
video_filters="$video_filters,setpts=(RTCTIME - RTCSTART) / (TB * 1000000)"

output_args="$output_args -vf '${video_filters#,}'"

set -e # stop if an error occurs

# shellcheck disable=SC2086
ssh_cmd "$read_loop" \
    | $decompress \
<<<<<<< HEAD
    | "$output_command" \
             -vcodec rawvideo \
             -loglevel "$loglevel" \
             -f rawvideo \
             -pixel_format gray16le \
             -video_size "$width,$height" \
             -i - \
             "${output_args[@]}"
=======
    | ffplay \
        -vcodec rawvideo \
        -loglevel "$loglevel" \
        -f rawvideo \
        -pixel_format gray16le \
        -video_size "$width,$height" \
        $landscape_param \
        -i -
>>>>>>> 52d0187d
<|MERGE_RESOLUTION|>--- conflicted
+++ resolved
@@ -13,11 +13,7 @@
             landscape=false
             shift
             ;;
-<<<<<<< HEAD
         -s|--source)
-=======
-        -d | --destination)
->>>>>>> 52d0187d
             ssh_host="$2"
             shift
             shift
@@ -82,7 +78,6 @@
     decompress="lz4 -d"
 fi
 
-<<<<<<< HEAD
 
 
 
@@ -90,11 +85,7 @@
 video_filters=""
 
 # calculate how much bytes the window is
-window_bytes="$(($width*$height*$bytes_per_pixel))"
-=======
-# calculte how much bytes the window is
 window_bytes="$((width * height * bytes_per_pixel))"
->>>>>>> 52d0187d
 
 # rotate 90 degrees if landscape=true
 $landscape && video_filters="$video_filters,transpose=1"
@@ -106,9 +97,9 @@
 read_loop="while $head_fb0; do $loop_wait; done | $compress"
 
 if [ "$output_path" = - ]; then
-    output_command=ffplay
+    output_cmd=ffplay
 else
-    output_command=ffmpeg
+    output_cmd=ffmpeg
 
     if [ "$format" != - ]; then
         output_args="$output_args -f '$format' "
@@ -127,22 +118,11 @@
 # shellcheck disable=SC2086
 ssh_cmd "$read_loop" \
     | $decompress \
-<<<<<<< HEAD
-    | "$output_command" \
+    | "$output_cmd" \
              -vcodec rawvideo \
              -loglevel "$loglevel" \
              -f rawvideo \
              -pixel_format gray16le \
              -video_size "$width,$height" \
              -i - \
-             "${output_args[@]}"
-=======
-    | ffplay \
-        -vcodec rawvideo \
-        -loglevel "$loglevel" \
-        -f rawvideo \
-        -pixel_format gray16le \
-        -video_size "$width,$height" \
-        $landscape_param \
-        -i -
->>>>>>> 52d0187d
+             "${output_args[@]}"